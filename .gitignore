# project files
coverage/

dev_mode/listings
dev_mode/schemas
dev_mode/static
dev_mode/themes
dev_mode/workspaces
dev_mode/stats.json

docs/_build
docs/api
**/docs/source/_build

examples/app/build
examples/app/themes
examples/app/schemas

junit.xml

jupyterlab/geckodriver
jupyterlab/static
jupyterlab/schemas
jupyterlab/themes
jupyterlab/imports.css

packages/nbconvert-css/style/
packages/services/examples/node/config.json
packages/theme-*/static

tests/**/coverage
tests/**/.cache-loader

# javascript/typescript
lib
node_modules

*.tsbuildinfo
lerna-debug.log
yarn-error.log
storybook-static

# python
.cache
*.py[co]
.pytest_cache
__pycache__
*.egg-info
.ipynb_checkpoints

build
dist

MANIFEST

# misc
*~
*.bak
*.map
*.swp
.DS_Store
.log/
\#*#
.#*

<<<<<<< HEAD
*.swp
*.map

coverage/
tests/**/coverage
tests/**/.cache-loader
docs/_build
docs/api
docs/source/_build
packages/services/examples/node/config.json
examples/app/build
examples/app/themes
examples/app/schemas
iframe_figures/

lerna-debug.log
yarn-error.log

junit.xml

*.tsbuildinfo

=======
>>>>>>> 6d5240dd
# jetbrains IDE stuff
*.iml
.idea/

# ms IDE stuff
*.code-workspace
.history
.vscode<|MERGE_RESOLUTION|>--- conflicted
+++ resolved
@@ -63,7 +63,6 @@
 \#*#
 .#*
 
-<<<<<<< HEAD
 *.swp
 *.map
 
@@ -86,8 +85,6 @@
 
 *.tsbuildinfo
 
-=======
->>>>>>> 6d5240dd
 # jetbrains IDE stuff
 *.iml
 .idea/
