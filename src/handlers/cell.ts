--- conflicted
+++ resolved
@@ -281,15 +281,11 @@
   private breakpointsModel: Breakpoints.Model;
   private _activeCell: CodeCell;
   private _debuggerService: IDebugger;
-<<<<<<< HEAD
-  private _cellMonitor: ActivityMonitor<ICellModel, void> = null;
   private _id: string;
-=======
   private _cellMonitor: ActivityMonitor<
     IObservableString,
     IObservableString.IChangedArgs
   > = null;
->>>>>>> b1b41742
 }
 
 export namespace CellManager {
